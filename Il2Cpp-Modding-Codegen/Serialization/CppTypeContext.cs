--- conflicted
+++ resolved
@@ -111,7 +111,6 @@
 
         private static HashSet<TypeRef> GetUniqueInterfaces(ITypeData data, ITypeCollection _types)
         {
-<<<<<<< HEAD
             if (!UniqueInterfaceMap.ContainsKey(data))
             {
                 // Iterate over all of my data's interfaces
@@ -119,20 +118,28 @@
                 // Then, set my UniqueInterfaces to be my original interfaces - anything shared in the local hashset
                 var uniqueInterfaces = new HashSet<TypeRef>();
                 var nestedUnique = new List<TypeRef>();
-                foreach (var face in data.ImplementingInterfaces)
-                {
-                    uniqueInterfaces.Add(face);
+                ITypeData CollectImplementingInterfaces(TypeRef face)
+                {
                     var nested = face.Resolve(_types);
                     if (nested is null)
                         throw new ArgumentException($"Could not resolve TypeRef: {face}!");
-                    nestedUnique.AddRange(nested.ImplementingInterfaces);
-                }
+                    var map = face.IsGenericInstance ? face.ExtractGenericMap(_types) : null;
+                    nestedUnique.AddRange(nested.ImplementingInterfaces.Select(i => (!i.IsGeneric || map is null) ? i : i.MakeGenericInstance(map)));
+                    return nested;
+                }
+                foreach (var face in data.ImplementingInterfaces)
+                {
+                    uniqueInterfaces.Add(face);
+                    CollectImplementingInterfaces(face);
+                }
+                var parent = data.Parent;
+                while (parent != null)
+                    parent = CollectImplementingInterfaces(parent).Parent;
+
                 var alreadyDefined = GetUniqueInterfaces(nestedUnique, _types);
                 foreach (var i in data.ImplementingInterfaces)
-                {
                     if (alreadyDefined.Contains(i))
                         uniqueInterfaces.Remove(i);
-                }
                 UniqueInterfaceMap[data] = uniqueInterfaces;
             }
             return UniqueInterfaceMap[data];
@@ -162,34 +169,6 @@
                 if (HasDuplicateInterfaces(seen, face))
                     numDuplicateInterfaces++;
             return numDuplicateInterfaces;
-=======
-            // Iterate over all of my data's interfaces
-            // For each, add its unique interfaces to a local hashset
-            // Then, set my UniqueInterfaces to be my original interfaces - anything shared in the local hashset
-            var nestedUnique = new List<TypeRef>();
-            ITypeData CollectImplementingInterfaces(TypeRef face)
-            {
-                var nested = face.Resolve(_types);
-                if (nested is null)
-                    throw new ArgumentException($"Could not resolve TypeRef: {face}!");
-                var map = face.IsGenericInstance ? face.ExtractGenericMap(_types) : null;
-                nestedUnique.AddRange(nested.ImplementingInterfaces.Select(i => (!i.IsGeneric || map is null) ? i : i.MakeGenericInstance(map)));
-                return nested;
-            }
-            foreach (var face in data.ImplementingInterfaces)
-            {
-                UniqueInterfaces.Add(face);
-                CollectImplementingInterfaces(face);
-            }
-            var parent = data.Parent;
-            while (parent != null)
-                parent = CollectImplementingInterfaces(parent).Parent;
-
-            var alreadyDefined = GetUniqueInterfaces(nestedUnique);
-            foreach (var i in data.ImplementingInterfaces)
-                if (alreadyDefined.Contains(i))
-                    UniqueInterfaces.Remove(i);
->>>>>>> 0dc84071
         }
 
         internal CppTypeContext(ITypeCollection types, ITypeData data, CppTypeContext? declaring)
