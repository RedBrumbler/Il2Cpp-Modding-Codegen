﻿using Il2Cpp_Modding_Codegen.Data;
using System;
using System.CodeDom.Compiler;
using System.Collections.Generic;
using System.IO;
using System.Text;

namespace Il2Cpp_Modding_Codegen.Serialization
{
    public class CppFieldSerializer : Serializer<IField>
    {
        // When we construct this class, we resolve the field by placing everything it needs in the context object
        // When serialize is called, we simply write the field we have.

        private Dictionary<IField, string> _resolvedTypeNames = new Dictionary<IField, string>();

        public CppFieldSerializer() { }

        // Resolve the field into context here
        public override void PreSerialize(CppTypeContext context, IField field)
        {
            // In this situation, if the type is a pointer, we can simply forward declare.
            // Otherwise, we need to include the corresponding file. This must be resolved via context
            // If the resolved type name is null, we won't serialize this field
<<<<<<< HEAD
            _resolvedTypeNames.Add(field, context.GetNameFromReference(field.Type, mayNeedComplete: true));
=======
            // First, resolve the field type to see if it exists
            // If it does, because it is a field, we can FD it if it is a pointer
            // If it is not a pointer, then we need to include it
            // If it is a nested class, we need to deal with some stuff (maybe)
            var resolvedType = context.GetCppName(field.Type, true);
            if (!string.IsNullOrEmpty(resolvedType))
                Resolved(field);
            // In order to ensure we get an UnresolvedTypeException when we serialize
            _resolvedTypeNames.Add(field, resolvedType);
>>>>>>> b89b8cfb
        }

        // Write the field here
        public override void Serialize(CppStreamWriter writer, IField field, bool asHeader)
        {
            // If we could not resolve the type name, don't serialize the field (this should cause a critical failure in the type)
            if (_resolvedTypeNames[field] == null)
                throw new UnresolvedTypeException(field.DeclaringType, field.Type);

            var fieldString = "";
            foreach (var spec in field.Specifiers)
            {
                fieldString += $"{spec} ";
            }
            fieldString += $"{field.Type} {field.Name} // Offset: 0x{field.Offset:X}";
            writer.WriteComment(fieldString);
            if (!field.Specifiers.IsStatic() && !field.Specifiers.IsConst())
                writer.WriteFieldDeclaration(_resolvedTypeNames[field], string.Join("$", field.Name.Split('<', '>')));
            writer.Flush();
            Serialized(field);
        }
    }
}<|MERGE_RESOLUTION|>--- conflicted
+++ resolved
@@ -22,9 +22,6 @@
             // In this situation, if the type is a pointer, we can simply forward declare.
             // Otherwise, we need to include the corresponding file. This must be resolved via context
             // If the resolved type name is null, we won't serialize this field
-<<<<<<< HEAD
-            _resolvedTypeNames.Add(field, context.GetNameFromReference(field.Type, mayNeedComplete: true));
-=======
             // First, resolve the field type to see if it exists
             // If it does, because it is a field, we can FD it if it is a pointer
             // If it is not a pointer, then we need to include it
@@ -34,7 +31,6 @@
                 Resolved(field);
             // In order to ensure we get an UnresolvedTypeException when we serialize
             _resolvedTypeNames.Add(field, resolvedType);
->>>>>>> b89b8cfb
         }
 
         // Write the field here
