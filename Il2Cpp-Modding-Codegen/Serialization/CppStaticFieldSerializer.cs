--- conflicted
+++ resolved
@@ -41,12 +41,8 @@
         private static string Encode(string value)
         {
             // This should replace any characters not in the typical ASCII printable range.
-<<<<<<< HEAD
-            return Regex.Replace(value.Replace(@"\", @"\\"), @"[^ -~]", match => $"\\u{match.Value[0]:x4}");
-=======
             static ushort FirstChar(Match match) => match.Value[0];
             return Regex.Replace(value.Replace(@"\", @"\\"), @"[^ -~]", match => $"\\u{FirstChar(match):x4}");
->>>>>>> 0dc84071
         }
 
         private static TypeRef GetEnumUnderlyingType(ITypeData self)
