﻿using Il2Cpp_Modding_Codegen.Config;
using Il2Cpp_Modding_Codegen.Data;
using System;
using System.CodeDom.Compiler;
using System.Collections.Generic;
using System.IO;
using System.Net.Http.Headers;
using System.Text;

namespace Il2Cpp_Modding_Codegen.Serialization
{
    public class CppDataSerializer : Serializer<IParsedData>
    {
        // This class is responsible for creating the contexts and passing them to each of the types
        // It then needs to create a header and a non-header for each class, with reasonable file structuring
        // Images, fortunately, don't have to be created at all
<<<<<<< HEAD
        private ITypeCollection _types;
=======
        private ITypeCollection _collection;
>>>>>>> b89b8cfb

        private SerializationConfig _config;

        private CppContextSerializer _contextSerializer;
        private static Dictionary<ITypeData, CppTypeContext> _map = new Dictionary<ITypeData, CppTypeContext>();
        public static IReadOnlyDictionary<ITypeData, CppTypeContext> TypeToContext { get => _map; }

        /// <summary>
        /// Creates a C++ Serializer with the given type context, which is a wrapper for a list of all types to serialize
        /// </summary>
<<<<<<< HEAD
        /// <param name="types"></param>
        public CppDataSerializer(SerializationConfig config, ITypeCollection types)
        {
            _types = types;
            _config = config;
        }

        private bool CheckGetsOwnHeader(ITypeData t, CppSerializerContext context)
        {
            if (t.GetsOwnHeader) return true;
            string[] lines = { $"#include \"{context.ConvertTypeToInclude(context.type)}.hpp\"" };
            var headerLocation = Path.Combine(_config.OutputDirectory, _config.OutputHeaderDirectory, context.FileName) + ".hpp";
            File.WriteAllLines(headerLocation, lines);
            return false;
        }

        public void PreSerialize(ISerializerContext _unused_, IParsedData data)
=======
        /// <param name="context"></param>
        public CppDataSerializer(SerializationConfig config, ITypeCollection context)
        {
            _collection = context;
            _config = config;
        }

        private CppTypeContext CreateContext(ITypeData t)
        {
            var typeContext = new CppTypeContext(_collection, t);
            foreach (var nt in t.NestedTypes)
            {
                // For each nested type, we create a context for it, and we add it to our current context.
                var nestedContexts = CreateContext(nt);
                typeContext.AddNestedContext(nt, nestedContexts);
                // In addition, we set the nested context's declaring context to headerContext
                nestedContexts.SetDeclaringContext(typeContext);
            }
            // Each type is always added to _map (with a non-null header and cpp context)
            _map.Add(t, typeContext);
            return typeContext;
        }

        public override void PreSerialize(CppTypeContext _unused_, IParsedData data)
>>>>>>> b89b8cfb
        {
            // We create a CppContextSerializer for both headers and .cpp files
            // We create a mapping (either here or in the serializer) of ITypeData --> CppSerializerContext
            // For each type, we create their contexts, preserialize them.
            // Then we iterate over all the types again, creating header and source creators for each, using our context serializers.
            // We then serialize the header and source creators, actually creating the data.

            _contextSerializer = new CppContextSerializer(_config, data);

            foreach (var t in data.Types)
            {
                // We need to create both a header and a non-header serializer (and a context for each)
                // Cache all of these
                // and ofc call PreSerialize on each of the types
                // This could be simplified to actually SHARE a context... Not really sure how, atm
                if (t.This.IsGeneric && _config.GenericHandling == GenericHandling.Skip)
                    // Skip the generic type, ensure it doesn't get serialized.
                    continue;
<<<<<<< HEAD
                }

                var headerContext = new CppSerializerContext(_types, t);
                // TODO: give in-place nested types their own cpp files?
                if (!CheckGetsOwnHeader(t, headerContext)) continue;

                var cppContext = new CppSerializerContext(_types, t, true);
                var header = new CppTypeDataSerializer(_config, true);
                var cpp = new CppTypeDataSerializer(_config, false);
                header.PreSerialize(headerContext, t);
                cpp.PreSerialize(cppContext, t);

                if (!CheckGetsOwnHeader(t, headerContext)) continue;
=======

                // Alright, so. We create only top level types, all nested types are recursively created.
                if (t.This.DeclaringType is null)
                    CreateContext(t);

                // So, nested types are currently double counted.
                // That is, we hit them once (or more) in the declaring type when it preserializes the nested types
                // And we hit them again while we iterate over them.
                // Nested types can have their own .cpp and .hpp, but truly nested types should only have their own .cpp
                // If you need a definition of a truly nested type, you have to include the declaring type.
                // Therefore, when we resolve include locations, we must ensure we are not a nested type before returning our include path
                // (otherwise returning our declaring type's include path)
            }
            foreach (var pair in _map)
            {
                // We need to ensure that all of our definitions and declarations are resolved for our given type in both contexts.
                // We do this by calling CppContextSerializer.Resolve(pair.Key, _map)
                _contextSerializer.Resolve(pair.Value, _map, true);
                _contextSerializer.Resolve(pair.Value, _map, false);
            }
        }

        public override void Serialize(CppStreamWriter writer, IParsedData data, bool _unused_)
        {
            int i = 0;
            int count = _map.Count;
            foreach (var pair in _map)
            {
                // We iterate over every type.
                // Then, we check InPlace for each context object, and if it is InPlace, we don't write a header for it
                // (we attempt to write a .cpp for it, if it is a template, this won't do anything)
                // Also, types that have no declaring context are always written (otherwise we would have 0 types!)

                if (_config.PrintSerializationProgress)
                    if (i % _config.PrintSerializationProgressFrequency == 0)
                    {
                        Console.WriteLine($"{i} / {count}");
                    }
>>>>>>> b89b8cfb
                // Ensure that we are going to write everything in this context:
                // Global context should have everything now, all names are also resolved!
                // Now, we create the folders/files for the particular type we would like to create
                // Then, we write the includes
                // Then, we write the forward declares
                // Then, we write the actual file data (call header or cpp .Serialize on the stream)
                // That's it!
                // Now we serialize

                if (!pair.Value.InPlace || pair.Value.DeclaringContext == null)
                    new CppHeaderCreator(_config, _contextSerializer).Serialize(pair.Value);
                new CppSourceCreator(_config, _contextSerializer).Serialize(pair.Value);
                i++;
            }
        }
    }
}<|MERGE_RESOLUTION|>--- conflicted
+++ resolved
@@ -14,11 +14,7 @@
         // This class is responsible for creating the contexts and passing them to each of the types
         // It then needs to create a header and a non-header for each class, with reasonable file structuring
         // Images, fortunately, don't have to be created at all
-<<<<<<< HEAD
-        private ITypeCollection _types;
-=======
         private ITypeCollection _collection;
->>>>>>> b89b8cfb
 
         private SerializationConfig _config;
 
@@ -29,29 +25,10 @@
         /// <summary>
         /// Creates a C++ Serializer with the given type context, which is a wrapper for a list of all types to serialize
         /// </summary>
-<<<<<<< HEAD
         /// <param name="types"></param>
         public CppDataSerializer(SerializationConfig config, ITypeCollection types)
         {
-            _types = types;
-            _config = config;
-        }
-
-        private bool CheckGetsOwnHeader(ITypeData t, CppSerializerContext context)
-        {
-            if (t.GetsOwnHeader) return true;
-            string[] lines = { $"#include \"{context.ConvertTypeToInclude(context.type)}.hpp\"" };
-            var headerLocation = Path.Combine(_config.OutputDirectory, _config.OutputHeaderDirectory, context.FileName) + ".hpp";
-            File.WriteAllLines(headerLocation, lines);
-            return false;
-        }
-
-        public void PreSerialize(ISerializerContext _unused_, IParsedData data)
-=======
-        /// <param name="context"></param>
-        public CppDataSerializer(SerializationConfig config, ITypeCollection context)
-        {
-            _collection = context;
+            _collection = types;
             _config = config;
         }
 
@@ -72,7 +49,6 @@
         }
 
         public override void PreSerialize(CppTypeContext _unused_, IParsedData data)
->>>>>>> b89b8cfb
         {
             // We create a CppContextSerializer for both headers and .cpp files
             // We create a mapping (either here or in the serializer) of ITypeData --> CppSerializerContext
@@ -91,21 +67,6 @@
                 if (t.This.IsGeneric && _config.GenericHandling == GenericHandling.Skip)
                     // Skip the generic type, ensure it doesn't get serialized.
                     continue;
-<<<<<<< HEAD
-                }
-
-                var headerContext = new CppSerializerContext(_types, t);
-                // TODO: give in-place nested types their own cpp files?
-                if (!CheckGetsOwnHeader(t, headerContext)) continue;
-
-                var cppContext = new CppSerializerContext(_types, t, true);
-                var header = new CppTypeDataSerializer(_config, true);
-                var cpp = new CppTypeDataSerializer(_config, false);
-                header.PreSerialize(headerContext, t);
-                cpp.PreSerialize(cppContext, t);
-
-                if (!CheckGetsOwnHeader(t, headerContext)) continue;
-=======
 
                 // Alright, so. We create only top level types, all nested types are recursively created.
                 if (t.This.DeclaringType is null)
@@ -144,7 +105,6 @@
                     {
                         Console.WriteLine($"{i} / {count}");
                     }
->>>>>>> b89b8cfb
                 // Ensure that we are going to write everything in this context:
                 // Global context should have everything now, all names are also resolved!
                 // Now, we create the folders/files for the particular type we would like to create
