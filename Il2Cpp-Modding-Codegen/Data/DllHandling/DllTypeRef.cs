﻿using Il2Cpp_Modding_Codegen.Serialization;
using Mono.Cecil;
using System;
using System.Collections.Generic;
using System.IO;
using System.Linq;
using System.Text;
using System.Text.RegularExpressions;

namespace Il2Cpp_Modding_Codegen.Data.DllHandling
{
    public class DllTypeRef : TypeRef
    {
        internal TypeReference This;
        private readonly string _namespace;
        public override string Namespace { get => _namespace; }
        private readonly string _name;
        public override string Name { get => _name; }

        private bool _isGenericInstance;
        public override bool IsGenericInstance { get => _isGenericInstance; }
        private bool _isGenericTemplate;
        public override bool IsGenericTemplate { get => _isGenericTemplate; }
        private List<TypeRef> _generics = new List<TypeRef>();
        public override IReadOnlyList<TypeRef> Generics { get => _generics; }

        public override TypeRef DeclaringType { get => From(This.DeclaringType); }

        public override TypeRef ElementType
        {
            get
            {
                if (!(This is TypeSpecification typeSpec)) return null;
                if (typeSpec.MetadataType == MetadataType.GenericInstance) return null;
                return From(typeSpec.ElementType);
            }
        }

<<<<<<< HEAD
        public override bool IsPointer(ITypeCollection types) => This.IsPointer;
=======
        public override bool IsVoid() => This.MetadataType == MetadataType.Void;

        public override bool IsPointer() => This.IsPointer;

        // TODO: plz god no, just handle pointer, array, string specially
        public override bool IsPrimitive() => This.IsPrimitive || IsPointer() || IsArray() || This.MetadataType == MetadataType.String;

>>>>>>> b89b8cfb
        public override bool IsArray() => This.IsArray;

        private static readonly Dictionary<TypeReference, DllTypeRef> cache = new Dictionary<TypeReference, DllTypeRef>();

        public static int hits = 0;
        public static int misses = 0;

        // Should use DllTypeRef.From instead!
        private DllTypeRef(TypeReference reference)
        {
            This = reference;

            if (This.IsByReference)
            {
                // TODO: Set as ByReference? For method params, the ref keyword is handled by Parameter.cs
                This = (This as ByReferenceType).ElementType;
            }
            _name = This.Name;

            _isGenericTemplate = This.HasGenericParameters;
            _isGenericInstance = This.IsGenericInstance;

            if (IsGenericInstance)
                _generics.AddRange((This as GenericInstanceType).GenericArguments.Select(From));
            else if (IsGenericTemplate)
                _generics.AddRange(This.GenericParameters.Select(From));
            if (IsGeneric && Generics.Count == 0)
                throw new InvalidDataException($"Wtf? In DllTypeRef constructor, a generic with no generics: {this}, IsGenInst: {this.IsGenericInstance}");

            DllTypeRef refDeclaring = null;
            if (!This.IsGenericParameter && This.IsNested)
                refDeclaring = From(This.DeclaringType);

            //if (refDeclaring != null)
            //    _name = refDeclaring.Name + "/" + _name;

            // Remove *, [] from end of variable name
            _name = Regex.Replace(_name, @"\W+$", "");
            if (!char.IsLetterOrDigit(_name.Last())) Console.WriteLine(reference);

            _namespace = (refDeclaring?.Namespace ?? This.Namespace) ?? "";
        }

        public static DllTypeRef From(TypeReference type)
        {
            if (type is null) return null;
            if (cache.TryGetValue(type, out var value))
            {
                hits++;
                return value;
            }
            misses++;

            // Creates new TypeRef and add it to map
            value = new DllTypeRef(type);
            cache.Add(type, value);
            return value;
        }

        // For better comments
        public override string ToString()
        {
            return This.ToString();
        }
    }
}<|MERGE_RESOLUTION|>--- conflicted
+++ resolved
@@ -36,9 +36,6 @@
             }
         }
 
-<<<<<<< HEAD
-        public override bool IsPointer(ITypeCollection types) => This.IsPointer;
-=======
         public override bool IsVoid() => This.MetadataType == MetadataType.Void;
 
         public override bool IsPointer() => This.IsPointer;
@@ -46,7 +43,6 @@
         // TODO: plz god no, just handle pointer, array, string specially
         public override bool IsPrimitive() => This.IsPrimitive || IsPointer() || IsArray() || This.MetadataType == MetadataType.String;
 
->>>>>>> b89b8cfb
         public override bool IsArray() => This.IsArray;
 
         private static readonly Dictionary<TypeReference, DllTypeRef> cache = new Dictionary<TypeReference, DllTypeRef>();
