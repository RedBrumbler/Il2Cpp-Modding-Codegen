﻿using Il2Cpp_Modding_Codegen.Config;
using Il2Cpp_Modding_Codegen.Parsers;
using Mono.Cecil;
using System;
using System.Collections.Generic;
using System.IO;
using System.Linq;
using System.Reflection;
using System.Text;

namespace Il2Cpp_Modding_Codegen.Data.DllHandling
{
    public class DllData : DefaultAssemblyResolver, IParsedData
    {
        public string Name => "Dll Data";
        public List<IImage> Images { get; } = new List<IImage>();
        public List<ITypeData> Types { get; } = new List<ITypeData>();
        private Dictionary<TypeRef, TypeName> _resolvedTypeNames { get; } = new Dictionary<TypeRef, TypeName>();
        private DllConfig _config;
        private string _dir;
        private ReaderParameters _readerParams;

<<<<<<< HEAD
        private HashSet<TypeDefinition> cache = new HashSet<TypeDefinition>();

=======
>>>>>>> 13ced869
        public DllData(string dir, DllConfig config)
        {
            _config = config;
            _dir = dir;
            this.AddSearchDirectory(dir);
            _readerParams = new ReaderParameters { AssemblyResolver = this };

            var modules = new List<ModuleDefinition>();
            foreach (var file in Directory.GetFiles(dir))
            {
                if (!file.EndsWith(".dll"))
                    continue;
                if (!_config.BlacklistDlls.Contains(file))
<<<<<<< HEAD
                {
                    modules.Add(ModuleDefinition.ReadModule(file, _readerParams));
                }
            }
            foreach (var module in modules)
            {
                foreach (var t in module.Types)
                {
                    if (_config.ParseTypes && !_config.BlacklistTypes.Contains(t.Name))
                    {
                        if (cache.Contains(t))
                        {
                            Console.WriteLine($"Prevented repeat parsing of {t} from {module}");
                            continue;
                        }
                        Types.Add(new DllTypeData(t, _config));
                        cache.Add(t);
                    }
=======
                {
                    modules.Add(ModuleDefinition.ReadModule(file, _readerParams));
>>>>>>> 13ced869
                }
            }
            modules.ForEach(m => m.Types.ToList().ForEach(t =>
            {
                if (_config.ParseTypes && !_config.BlacklistTypes.Contains(t.Name))
                    Types.Add(new DllTypeData(t, _config));
            }));
            // Ignore images for now.
        }

        public override string ToString()
        {
            return $"Types: {Types.Count}";
        }

        public ITypeData Resolve(TypeRef TypeRef)
        {
            // TODO: Resolve only among our types that we actually plan on serializing
            // Basically, check it against our whitelist/blacklist
            var te = Types.FirstOrDefault(t => t.This.Equals(TypeRef) || t.This.Name == TypeRef.Name);
            return te;
        }

        // Resolves the TypeRef def in the current context and returns a TypeRef that is guaranteed unique
        public TypeName ResolvedTypeRef(TypeRef def)
        {
            // If the type we are looking for exactly matches a type we have resolved
            if (_resolvedTypeNames.TryGetValue(def, out TypeName v))
            {
                return v;
            }
            // Otherwise, check our set of created names (values) until we are unique

            int i = 1;

            var tn = new TypeName(def);
            while (_resolvedTypeNames.ContainsValue(tn))
            {
                // The type we are trying to add a reference to is already resolved, but is not referenced.
                // This means we have a duplicate typename. We will unique-ify this one by suffixing _{i} to the original typename
                // until the typename is unique.
                tn = new TypeName(def, i);
                i++;
            }
            _resolvedTypeNames.Add(def, tn);
            return tn;
        }
    }
}<|MERGE_RESOLUTION|>--- conflicted
+++ resolved
@@ -20,11 +20,7 @@
         private string _dir;
         private ReaderParameters _readerParams;
 
-<<<<<<< HEAD
         private HashSet<TypeDefinition> cache = new HashSet<TypeDefinition>();
-
-=======
->>>>>>> 13ced869
         public DllData(string dir, DllConfig config)
         {
             _config = config;
@@ -38,7 +34,6 @@
                 if (!file.EndsWith(".dll"))
                     continue;
                 if (!_config.BlacklistDlls.Contains(file))
-<<<<<<< HEAD
                 {
                     modules.Add(ModuleDefinition.ReadModule(file, _readerParams));
                 }
@@ -54,20 +49,11 @@
                             Console.WriteLine($"Prevented repeat parsing of {t} from {module}");
                             continue;
                         }
+                        cache.Add(t);
                         Types.Add(new DllTypeData(t, _config));
-                        cache.Add(t);
                     }
-=======
-                {
-                    modules.Add(ModuleDefinition.ReadModule(file, _readerParams));
->>>>>>> 13ced869
                 }
             }
-            modules.ForEach(m => m.Types.ToList().ForEach(t =>
-            {
-                if (_config.ParseTypes && !_config.BlacklistTypes.Contains(t.Name))
-                    Types.Add(new DllTypeData(t, _config));
-            }));
             // Ignore images for now.
         }
 
