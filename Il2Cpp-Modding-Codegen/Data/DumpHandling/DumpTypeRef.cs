--- conflicted
+++ resolved
@@ -18,20 +18,11 @@
         public override TypeRef DeclaringType { get; }
         public override TypeRef ElementType { get; }
 
-<<<<<<< HEAD
-        public override bool IsPointer(ITypeCollection types)
-=======
         public override bool IsPointer()
->>>>>>> b89b8cfb
         {
             if (Name.EndsWith("*"))
                 return true;
-<<<<<<< HEAD
-            }
-            return base.IsPointer(types);
-=======
             return base.IsPointer();
->>>>>>> b89b8cfb
         }
 
         public override bool IsArray()
