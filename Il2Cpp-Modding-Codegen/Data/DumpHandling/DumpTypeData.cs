﻿using Il2Cpp_Modding_Codegen.Config;
using Il2Cpp_Modding_Codegen.Parsers;
using System;
using System.Collections.Generic;
using System.IO;
using System.Linq;
using System.Text;

namespace Il2Cpp_Modding_Codegen.Data.DumpHandling
{
    internal class DumpTypeData : ITypeData
    {
        /// <summary>
        /// Number of characters the namespace name starts on
        /// </summary>
        private const int NamespaceStartOffset = 13;

        public TypeEnum Type { get; private set; }
        public TypeInfo Info { get; private set; }
        public TypeRef This { get; private set; }
        public TypeRef Parent { get; private set; }
        public HashSet<ITypeData> NestedTypes { get; } = new HashSet<ITypeData>();
        public HashSet<ITypeData> NestedInPlace { get; } = new HashSet<ITypeData>();
        public List<TypeRef> ImplementingInterfaces { get; } = new List<TypeRef>();
        public int TypeDefIndex { get; private set; }
        public List<IAttribute> Attributes { get; } = new List<IAttribute>();
        public List<ISpecifier> Specifiers { get; } = new List<ISpecifier>();
        public List<IField> Fields { get; } = new List<IField>();
        public List<IProperty> Properties { get; } = new List<IProperty>();
        public List<IMethod> Methods { get; } = new List<IMethod>();
<<<<<<< HEAD
        public bool GetsOwnHeader { get; set; } = true;
=======
        public bool IsNestedInPlace { get; set; } = false;
>>>>>>> b89b8cfb

        private DumpConfig _config;

        private void ParseAttributes(PeekableStreamReader fs)
        {
            string line = fs.PeekLine();
            while (line.StartsWith("["))
            {
                if (_config.ParseTypeAttributes)
                    Attributes.Add(new DumpAttribute(fs));
                else
                    fs.ReadLine();
                line = fs.PeekLine();
            }
        }

        private void ParseTypeName(string @namespace, PeekableStreamReader fs)
        {
            string line = fs.ReadLine();
            var split = line.Split(' ');
            TypeDefIndex = int.Parse(split[split.Length - 1]);
            // : at least 4 from end
            int start = 4;
            bool found = false;
            for (int i = split.Length - 1 - start; i > 1; i--)
            {
                // Count down till we hit the :
                if (split[i] == ":")
                {
                    start = i - 1;
                    found = true;
                    break;
                }
            }
            if (found)
            {
                // 1 after is Parent
                // We will assume that if the Parent type starts with an I, it is an interface
                // TODO: Fix this assumption, perhaps by resolving the types forcibly and ensuring they are interfaces?
                var parentCandidate = DumpTypeRef.FromMultiple(split, start + 2, out int tmp, 1, " ").TrimEnd(',');
                if (parentCandidate.StartsWith("I"))
                    ImplementingInterfaces.Add(new DumpTypeRef(parentCandidate));
                else
                    Parent = new DumpTypeRef(parentCandidate);
                // Go from 2 after : to length - 3
                for (int i = tmp + 1; i < split.Length - 3; i++)
                {
                    ImplementingInterfaces.Add(new DumpTypeRef(DumpTypeRef.FromMultiple(split, i, out tmp, 1, " ").TrimEnd(',')));
                    i = tmp;
                }
            }
            else
            {
                start = split.Length - start;
            }
            // -4 is name
            // -5 is type enum
            // all others are specifiers
            // This will have DeclaringType set on it
            This = new DumpTypeRef(@namespace, DumpTypeRef.FromMultiple(split, start, out int adjusted, -1, " "));
            Type = (TypeEnum)Enum.Parse(typeof(TypeEnum), split[adjusted - 1], true);
            for (int i = 0; i < adjusted - 1; i++)
            {
                if (_config.ParseTypeSpecifiers)
                    Specifiers.Add(new DumpSpecifier(split[i]));
            }
            Info = new TypeInfo
            {
                TypeFlags = Type == TypeEnum.Class || Type == TypeEnum.Interface ? TypeFlags.ReferenceType : TypeFlags.ValueType
            };
            if (Parent is null)
            {
                // If the type is a value type, it has no parent.
                // If the type is a reference type, it has parent Il2CppObject
                if (Info.TypeFlags == TypeFlags.ReferenceType)
                    Parent = DumpTypeRef.ObjectType;
            }
        }

        private void ParseFields(PeekableStreamReader fs)
        {
            string line = fs.PeekLine().Trim();
            if (line != "{")
            {
                // Nothing in the type
                return;
            }
            fs.ReadLine();
            line = fs.PeekLine().Trim();
            // Fields should be second line, if it isn't there are no fields.
            if (!line.StartsWith("// Fields"))
            {
                // No fields, but other things
                return;
            }
            // Read past // Fields
            fs.ReadLine();
            while (!string.IsNullOrEmpty(line) && line != "}" && !line.StartsWith("// Properties") && !line.StartsWith("// Methods"))
            {
                if (_config.ParseTypeFields)
                    Fields.Add(new DumpField(This, fs));
                else
                    fs.ReadLine();
                line = fs.PeekLine().Trim();
            }
        }

        private void ParseProperties(PeekableStreamReader fs)
        {
            string line = fs.PeekLine().Trim();
            if (line == "")
            {
                // Spaced after fields
                fs.ReadLine();
                line = fs.PeekLine().Trim();
            }
            if (!line.StartsWith("// Properties"))
            {
                // No properties
                return;
            }
            // Read past // Properties
            fs.ReadLine();
            while (line != "" && line != "}" && !line.StartsWith("// Methods"))
            {
                if (_config.ParseTypeProperties)
                    Properties.Add(new DumpProperty(This, fs));
                else
                    fs.ReadLine();
                line = fs.PeekLine().Trim();
            }
        }

        private void ParseMethods(PeekableStreamReader fs)
        {
            string line = fs.PeekLine().Trim();
            if (line == "")
            {
                // Spaced after fields or properties
                fs.ReadLine();
                line = fs.PeekLine().Trim();
            }
            if (!line.StartsWith("// Methods"))
            {
                // No methods
                return;
            }
            // Read past // Methods
            fs.ReadLine();
            while (line != "" && line != "}")
            {
                if (_config.ParseTypeMethods)
                    Methods.Add(new DumpMethod(This, fs));
                else
                    fs.ReadLine();
                line = fs.PeekLine().Trim();
            }

            // It's important that Foo.IBar.func() goes after func() (if present)
            var methods = new List<IMethod>(Methods);
            Methods.Clear();
            Methods.AddRange(methods.Where(m => m.ImplementedFrom is null));
            Methods.AddRange(methods.Where(m => m.ImplementedFrom != null));
        }

        public DumpTypeData(PeekableStreamReader fs, DumpConfig config)
        {
            _config = config;
            // Extract namespace from line
            var @namespace = fs.ReadLine().Substring(NamespaceStartOffset).Trim();
            ParseAttributes(fs);
            ParseTypeName(@namespace, fs);
            // Empty type
            if (fs.PeekLine() == "{}")
            {
                fs.ReadLine();
                return;
            }
            ParseFields(fs);
            ParseProperties(fs);
            ParseMethods(fs);
            // Read closing brace, if it needs to be read
            if (fs.PeekLine() == "}")
            {
                fs.ReadLine();
            }
        }

        public override string ToString()
        {
            var s = $"// Namespace: {This.Namespace}\n";
            foreach (var attr in Attributes)
            {
                s += $"{attr}\n";
            }
            foreach (var spec in Specifiers)
            {
                s += $"{spec} ";
            }
            s += $"{Type.ToString().ToLower()} {This.Name}";
            if (Parent != null)
            {
                s += $" : {Parent}";
            }
            s += "\n{";
            if (Fields.Count > 0)
            {
                s += "\n\t// Fields\n\t";
                foreach (var f in Fields)
                {
                    s += $"{f}\n\t";
                }
            }
            if (Properties.Count > 0)
            {
                s += "\n\t// Properties\n\t";
                foreach (var p in Properties)
                {
                    s += $"{p}\n\t";
                }
            }
            if (Methods.Count > 0)
            {
                s += "\n\t// Methods\n\t";
                foreach (var m in Methods)
                {
                    s += $"{m}\n\t";
                }
            }
            s = s.TrimEnd('\t');
            s += "}";
            return s;
        }
    }
}<|MERGE_RESOLUTION|>--- conflicted
+++ resolved
@@ -28,11 +28,6 @@
         public List<IField> Fields { get; } = new List<IField>();
         public List<IProperty> Properties { get; } = new List<IProperty>();
         public List<IMethod> Methods { get; } = new List<IMethod>();
-<<<<<<< HEAD
-        public bool GetsOwnHeader { get; set; } = true;
-=======
-        public bool IsNestedInPlace { get; set; } = false;
->>>>>>> b89b8cfb
 
         private DumpConfig _config;
 
